--- conflicted
+++ resolved
@@ -50,14 +50,7 @@
             io,
             shared,
             session: Some(st),
-<<<<<<< HEAD
-            lw: 256,
-            read_hw: 4 * 1024,
-            write_hw: 4 * 1024,
             keepalive: Seconds(keepalive),
-=======
-            keepalive: Seconds(30),
->>>>>>> 55e23b68
             return_code: mqtt::ConnectAckReason::ConnectionAccepted,
         }
     }
