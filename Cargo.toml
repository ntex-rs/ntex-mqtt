[package]
name = "ntex-mqtt"
<<<<<<< HEAD
version = "0.6.8"
=======
version = "0.6.7"
>>>>>>> 0318a58c
authors = ["ntex contributors <team@ntex.rs>"]
description = "MQTT Client/Server framework for v5 and v3.1.1 protocols"
documentation = "https://docs.rs/ntex-mqtt"
repository = "https://github.com/ntex-rs/ntex-mqtt.git"
categories = ["network-programming"]
keywords = ["MQTT", "IoT", "messaging"]
license = "MIT"
exclude = [".gitignore", ".travis.yml", ".cargo/config"]
edition = "2018"

[dependencies]
ntex = "0.3.15"
bitflags = "1.2.1"
derive_more = "0.99"
log = "0.4"
serde = "1.0"
serde_json = "1.0"
pin-project-lite = "0.2.5"
linked-hash-map = "0.5.4"
ahash = "0.7.2"
chrono = "0.4.19"

[dev-dependencies]
env_logger = "0.8"
futures = "0.3"
rustls = "0.19"
tokio-rustls = "0.22"
openssl = "0.10"
tokio-openssl = "0.6"

ntex = { version = "0.3", features = ["rustls", "openssl"] }<|MERGE_RESOLUTION|>--- conflicted
+++ resolved
@@ -1,10 +1,6 @@
 [package]
 name = "ntex-mqtt"
-<<<<<<< HEAD
-version = "0.6.8"
-=======
 version = "0.6.7"
->>>>>>> 0318a58c
 authors = ["ntex contributors <team@ntex.rs>"]
 description = "MQTT Client/Server framework for v5 and v3.1.1 protocols"
 documentation = "https://docs.rs/ntex-mqtt"
